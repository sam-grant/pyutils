--- conflicted
+++ resolved
@@ -7,12 +7,9 @@
 import tqdm
 import functools 
 
-from . import _env_manager # Environment manager
-from .pyread import Reader # For reading files
-from .pyimport import Importer # For importing branches
-from .pylogger import Logger # Messaging/logging
-
-# TODO: implement failed file handling, accumalation across threads and dask.awkward
+from . import _env_manager
+from .pyimport import Importer
+from .pylogger import Logger
 
 def _worker_func(file_name, branches, tree_path, use_remote, location, schema, verbosity):
     """Module-level worker function for processing files"""
@@ -30,8 +27,6 @@
 class Processor:
     """Interface for processing files or datasets"""
     
-    # def __init__(self, verbosity=1):
-
     def __init__(self, tree_path="EventNtuple/ntuple", use_remote=False, location="tape", schema="root", verbosity=1):
         """Initialise the processor
 
@@ -138,35 +133,7 @@
             self.logger.log("Error: Either 'defname' or 'file_list_path' must be provide", "error")
             return []  
 
-<<<<<<< HEAD
-    def _preprocess_test(self, file_list):
-        """Read the first file to detect issues before processing
-
-        Workers are silenced, so this can be useful
-        """
-        if not file_list:
-            return
-
-        self.logger.log("Running preprocess test", "info")
-        
-        # Sample first file
-        sample_file_name = file_list[0]
-
-        # Start a reader 
-        reader = Reader(use_remote=self.use_remote, location=self.location, schema=self.schema, verbosity=self.verbosity)
-
-        # Read the file
-        try:
-            sample_file = reader.read_file(sample_file_name)
-            return True
-        except Exception as e:
-            self.logger.log(f"Exception during preprocessing {e}", "error")
-            return False
-
-    def _process_files_parallel(self, file_list, process_func, max_workers=None, use_processes=False):
-=======
     def _process_files_parallel(self, file_list, worker_func, max_workers=None, use_processes=False):
->>>>>>> 79b6ffbe
         """Internal function to parallelise file operations with given a process function
         
         Args:
@@ -282,14 +249,8 @@
             # Check function signature
             sig = inspect.signature(custom_worker_func)
             if len(sig.parameters) != 1:
-<<<<<<< HEAD
-                self.logger.log(f"custom_process_func must take exactly one argument (file_name)", "error")
+                self.logger.log(f"custom_worker_func must take exactly one argument (file_name)", "error")
                 return None
-=======
-                self.logger.log(f"custom_worker_func must take exactly one argument (file_name)", "error")
-                return None        
->>>>>>> 79b6ffbe
-
         # Verbosity for worker threads is the same as Processor 
         worker_verbosity = self.verbosity 
         
