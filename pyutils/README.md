# `pyutils`: Mu2e Python utilities

`pyutils` is a suite of tools intended for Python-based analyses of Mu2e data, particulary `EventNtuple`. We use packages available in the standard Mu2e Python environment and provide functionality that will be common to many Mu2e analysis groups. The goal is to minimise the amount of overhead required when setting up an analysis.  

## 1. Setting up 

Setting up involves two simple steps: 

1. Activating the Mu2e Python environment
2. Setting your Python path
   
### 1.1 Activating the Mu2e Python environment

`pyutils` is designed to work with packages installed in the Mu2e Python environment, which is currently maintained by the L4 for Analysis Interfaces, Sam Grant.

To activate the environment, first run `mu2einit` and and then **one** `pyenv` command, like

```
mu2einit # or "source /cvmfs/mu2e.opensciencegrid.org/setupmu2e-art.sh"
pyenv ana # Setup the current environment
pyenv rootana # Setup the current environment, plus ROOT for pyROOT users 
pyenv ana 1.2.0 # Setup a specific version
pyenv -h # Get help (--help and pyenv with no flag will also return help)
```

If `pyenv` does not work, please source the activation script directly, as shown below, and report the issue to Sam Grant.

```
source /cvmfs/mu2e.opensciencegrid.org/env/ana/current/bin/activate
```

Also note that `mu2einit` should be aliased to `source /cvmfs/mu2e.opensciencegrid.org/setupmu2e-art.sh` in your `~/.bashrc`.

See the [tutorial](https://github.com/Mu2e/Tutorial/blob/main/EAF/Docs/06-TheMu2eEnvironment.md) on GitHub and the [wiki](https://mu2ewiki.fnal.gov/wiki/Elastic_Analysis_Facility_(EAF)#The_Mu2e_environment) page for more information.

### 1.2 Setting your Python path

The `pyutils` path has been added to the `muse` Python path, so you import the scripts within your working directory if you have `muse` setup. If you do not want to use `muse`, you can append your system path at the start of your analysis script, as shown below. 

```python
import sys
sys.path.append("path/to/pyutils/")
```

>**Note**: `pip install pyutils` coming soon. 

## 2. Using `pyutils` 

The suite consists of the following modules.
```python
pyread      # Data reading 
pyprocess   # Listing and parallelisation 
pyimport    # TTree (EventNtuple) importing interface 
pyplot      # Plotting and visualisation 
pyprint     # Array visualisation 
pyselect    # Data selection and cut management 
pyvector    # Element wise wector operations
# import pymcutil  # Monte Carlo utilities (coming soon)
```

### 2.1 Tutorials

To learn by example, follow the `pyutils` tutorial series.

1. [pyutils_basics.ipynb](../../example-analysis-scripts/pyutils-examples/pyutils_basics.ipynb) - Introduction to core functionality
1. [pyutils_on_EAF.ipynb](../../example-analysis-scripts/pyutils-examples/pyutils_on_EAF.ipynb) - Reading data with `pyutils` from the Elastic Analysis Facility (EAF) 
1. [pyutils_multifile.ipynb](../../example-analysis-scripts/pyutils-examples/pyutils_multifile.ipynb) - Parallelising analysis with file lists and SAM definitions 
1. More to come...

### 2.2 Module documentation 

Help information be accessed with `help(name)`, where `name` can be the module name, a class name, or a function name. 

---

#### `pyread` 

A low-level file reading interface (supports local and remote files). 

<details>
<summary><strong>Click for details<strong></summary>
    
```
NAME
    pyread

CLASSES
    builtins.object
        Reader

    class Reader(builtins.object)
     |  Reader(use_remote=False, location='tape', schema='root', verbosity=1)
     |
     |  Unified interface for accessing files, either locally or remotely
     |
     |  Methods defined here:
     |
     |  __init__(self, use_remote=False, location='tape', schema='root', verbosity=1)
     |      Initialise the reader
     |
     |      Args:
     |          use_remote: Whether to use remote access methods
     |          location: Remote files only. File location: tape (default), disk, scratch, nersc
     |          schema: Remote files only. Schema when writing the URL: root (default), http, path , dcap, samFile
     |          verbosity: Print detail level (0: minimal, 1: medium, 2: maximum)
     |
     |  read_file(self, file_path)
     |      Read a file using the appropriate method
     |
     |      Args:
     |          file_path: Path to the file
     |
     |      Returns:
     |          Uproot file object
     |
     |  ----------------------------------------------------------------------

```
</details>

---

#### `pyprocess`

A file listing and parallel processing utility. 

<details>
<summary><strong>Click for details<strong></summary>

```
NAME
    pyprocess

CLASSES
    builtins.object
        Processor

    class Processor(builtins.object)
     |  Processor(verbosity=1)
     |
     |  Handles file list operations and parallel processing of multiple files
     |
     |  Methods defined here:
     |
     |  __init__(self, verbosity=1)
     |      Initialise the processor
     |
     |      Args:
     |          verbosity: Print detail level (0: minimal, 1: medium, 2: maximum)
     |
     |  get_file_list(self, defname=None, file_list_path=None)
     |      Get a list of files from a SAM definition OR a text file
     |
     |      Args:
     |          defname: SAM definition name
     |          file_list_path: Path to a plain text file containing file paths
     |
     |      Returns:
     |          List of file paths
     |
     |  process_files_parallel(self, file_list, process_func, max_workers=None)
     |      Process multiple files in parallel with a given a process function
     |
     |      Args:
     |          file_list: List of files to process
     |          process_func: Function to call for each file (must accept file name as first argument)
     |          max_workers: Maximum number of worker threads
     |
     |      Returns:
     |          List of results from each processed file
     |
     |  ----------------------------------------------------------------------
```
</details>

---

#### `pyimport`

A high-level interface for importing ROOT TTree branches into awkward arrays. Depends on `pyread` and `pyprocess` to enable imports for SAM datasets and file lists. 

>**Note**: Returns a concatenated awkward array, which does not scale well for large datasets. Working on allowing filtering and histogram accumulation to resolve this. 

<details>
<summary><strong>Click for details<strong></summary>

```
NAME
    pyimport

CLASSES
    builtins.object
        Importer

    class Importer(builtins.object)
     |  Importer(dir_name='EventNtuple', tree_name='ntuple', use_remote=False, location='tape', schema='root', verbosity=1)
     |
     |  High-level interface for importing branches from files and datasets
     |
     |  Methods defined here:
     |
     |  __init__(self, dir_name='EventNtuple', tree_name='ntuple', use_remote=False, location='tape', schema='root', verbosity=1)
     |      Initialise the importer
     |
     |      Args:
     |          dir_name: Ntuple directory in file
     |          tree_name: Ntuple name in file directory
     |          use_remote: Flag for reading remote files
     |          location: Remote files only. File location: tape (default), disk, scratch, nersc
     |          schema: Remote files only. Schema used when writing the URL: root (default), http, path, dcap, samFile
     |          verbosity: Print detail level (0: minimal, 1: medium, 2: maximum)
     |
     |  import_dataset(self, defname=None, file_list_path=None, branches=None, max_workers=None)
     |      Import branches from a SAM definition or a file list
     |
     |      Wraps import_file in a process function and sends it to Processor
     |
     |      Args:
     |          defname: SAM definition name
     |          file_list: file list path
     |          branches: Flat list or grouped dict of branches to import
     |          max_workers: Maximum number of parallel workers
     |
     |      Returns:
     |          Concatenated awkward array with imported data from all files
     |
     |  import_file(self, file_name, branches=None, quiet=False)
     |      Import branches from a single file
     |
     |      Args:
     |          file_name: Path to the file
     |          branches: Flat list or grouped dict of branches to import
     |          quiet: limit verbosity if calling from import_dataset
     |
     |      Returns:
     |          Awkward array with imported data
     |
     |  ----------------------------------------------------------------------
```
</details>

---

#### `pyplot`

Tools for creating publication-quality histograms and graphs from flattened arrays. It uses the `mu2e.mplstyle` style file by default, although users can choose to import a custom style file.

>**Note**: Does not support plotting for histogram objects. Working on resolving this.

<details>
<summary><strong>Click for details<strong></summary>

```
NAME
    pyplot

CLASSES
    builtins.object
        Plot

    class Plot(builtins.object)
     |  Plot(style_path=None, verbosity=1)
     |
     |  Methods for creating various types of plots. It also includes methods
     |  for statistical analysis, automatic formatting, and scientific notation handling.
     |
     |  Methods defined here:
     |
     |  __init__(self, style_path=None, verbosity=1)
     |      Initialise the Plot class.
     |
     |      Args:
     |          style_path (str, optional): Path to matplotlib style file. (Default: Mu2e style)
     |          verbosity: Print detail level (0: minimal, 1: medium, 2: maximum)
     |
     |  get_stats(self, array, xmin, xmax)
     |      Calculate 'stat box' statistics from a 1D array.
     |
     |      Args:
     |        array (np.ndarray): Input array
     |        xmin (float): Minimum x-axis value
     |        xmax (float): Maximum x-axis value
     |
     |      Returns:
     |        tuple: (n_entries, mean, mean_err, std_dev, std_dev_err, underflows, overflows)
     |
     |  plot_1D(self, array, nbins=100, xmin=-1.0, xmax=1.0, weights=None, title=None, xlabel=None, ylabel=None, col='black', leg_pos='best', out_path=None, dpi=300, log_x=False, log_y=False, norm_by_area=False, unde
r_over=False, stat_box=True, stat_box_errors=False, error_bars=False, ax=None, show=True)
     |      Create a 1D histogram from an array of values.
     |
     |      Args:
     |        array (np.ndarray): Input data array
     |        weights (np.ndarray, optional): Weights for each value
     |        nbins (int, optional): Number of bins. Defaults to 100
     |        xmin (float, optional): Minimum x-axis value. Defaults to -1.0
     |        xmax (float, optional): Maximum x-axis value. Defaults to 1.0
     |        title (str, optional): Plot title
     |        xlabel (str, optional): X-axis label
     |        ylabel (str, optional): Y-axis label
     |        col (str, optional): Histogram color. Defaults to 'black'
     |        leg_pos (str, optional): Legend position. Defaults to 'best'
     |        out_path (str, optional): Path to save the plot
     |        dpi (int, optional): DPI for saved plot. Defaults to 300
     |        log_x (bool, optional): Use log scale for x-axis. Defaults to False
     |        log_y (bool, optional): Use log scale for y-axis. Defaults to False
     |        under_over (bool, optional): Show overflow/underflow stats. Defaults to False
     |        stat_box (bool, optional): Show statistics box. Defaults to True
     |        stat_box_errors (bool, optional): Show errors in stats box. Defaults to False
     |        error_bars (bool, optional): Show error bars on bins. Defaults to False
     |        ax (plt.Axes, optional): External custom axes
     |        show (bool, optional): Display the plot, defaults to True
     |
     |      Raises:
     |        ValueError: If array is empty or None
     |
     |  plot_1D_overlay(self, hists_dict, weights=None, nbins=100, xmin=-1.0, xmax=1.0, title=None, xlabel=None, ylabel=None, out_path=None, dpi=300, leg_pos='best', log_x=False, log_y=False, norm_by_area=False, ax=N
one, show=True)
     |      Overlay multiple 1D histograms from a dictionary of arrays.
     |
     |      Args:
     |          hists_dict (Dict[str, np.ndarray]): Dictionary mapping labels to arrays
     |          weights (List[np.ndarray], optional): List of weight arrays for each histogram
     |          nbins (int, optional): Number of bins. Defaults to 100
     |          xmin (float, optional): Minimum x-axis value. Defaults to -1.0
     |          xmax (float, optional): Maximum x-axis value. Defaults to 1.0
     |          title (str, optional): Plot title
     |          xlabel (str, optional): X-axis label
     |          ylabel (str, optional): Y-axis label
     |          out_path (str, optional): Path to save the plot
     |          dpi (int, optional): DPI for saved plot. Defaults to 300
     |          leg_pos (str, optional): Legend position. Defaults to 'best'
     |          log_x (bool, optional): Use log scale for x-axis. Defaults to False
     |          log_y (bool, optional): Use log scale for y-axis. Defaults to False
     |          ax (plt.Axes, optional): External custom axes.
     |          show (bool, optional): Display the plot. Defaults to True
     |
     |      Raises:
     |          ValueError: If hists_dict is empty or None
     |          ValueError: If weights length doesn't match number of histograms
     |
     |  plot_2D(self, x, y, weights=None, nbins_x=100, xmin=-1.0, xmax=1.0, nbins_y=100, ymin=-1.0, ymax=1.0, title=None, xlabel=None, ylabel=None, zlabel=None, out_path=None, cmap='inferno', dpi=300, log_x=False, lo
g_y=False, log_z=False, colorbar=True, ax=None, show=True)
     |      Plot a 2D histogram from two arrays of the same length.
     |
     |      Args:
     |          x (np.ndarray): Array of x-values
     |          y (np.ndarray): Array of y-values
     |          weights (np.ndarray, optional): Optional weights for each point
     |          nbins_x (int): Number of bins in x. Defaults to 100
     |          xmin (float): Minimum x value. Defaults to -1.0
     |          xmax (float): Maximum x value. Defaults to 1.0
     |          nbins_y (int): Number of bins in y. Defaults to 100
     |          ymin (float): Minimum y value. Defaults to -1.0
     |          ymax (float): Maximum y value. Defaults to 1.0
     |          title (str, optional): Plot title
     |          xlabel (str, optional): X-axis label
     |          ylabel (str, optional): Y-axis label
     |          zlabel (str, optional): Colorbar label
     |          out_path (str, optional): Path to save the plot
     |          cmap (str): Matplotlib colormap name. Defaults to 'inferno'
     |          dpi (int): DPI for saved plot. Defaults to 300
     |          log_x (bool): Use log scale for x-axis
     |          log_y (bool): Use log scale for y-axis
     |          log_z (bool): Use log scale for color values
     |          cbar (bool): Whether to show colorbar. Defaults to True
     |          ax (plt.Axes, optional): External custom axes.
     |          show (bool): show (bool, optional): Display the plot. Defaults to True
     |
     |      Raises:
     |          ValueError: If input arrays are empty or different lengths
     |
     |  plot_graph(self, x, y, xerr=None, yerr=None, title=None, xlabel=None, ylabel=None, xmin=None, xmax=None, ymin=None, ymax=None, col='black', linestyle='None', out_path=None, dpi=300, log_x=False, log_y=False, 
ax=None, show=True)
     |      Plot a scatter graph with optional error bars.
     |
     |      Args:
     |        x (np.ndarray): Array of x-values
     |        y (np.ndarray): Array of y-values
     |        xerr (np.ndarray, optional): X error bars
     |        yerr (np.ndarray, optional): Y error bars
     |        title (str, optional): Plot title
     |        xlabel (str, optional): X-axis label
     |        ylabel (str, optional): Y-axis label
     |        xmin (float, optional): Minimum x value
     |        xmax (float, optional): Maximum x value
     |        ymin (float, optional): Minimum y value
     |        ymax (float, optional): Maximum y value
     |        color (str): Marker and error bar color, defaults to 'black'
     |        linestyle (str): Style for connecting lines, defaults to 'None'
     |        out_path (str, optional): Path to save the plot
     |        dpi (int): DPI for saved plot. Defaults to 300
     |        log_x (bool): Use log scale for x-axis, defaults to False
     |        log_y (bool): Use log scale for y-axis, defaults to False
     |        ax (plt.Axes, optional): Optional matplotlib axes to plot on
     |        show (bool): Whether to display plot, defaults to True
     |
     |      Raises:
     |        ValueError: If input arrays have different lengths
     |
     |  plot_graph_overlay(self, graphs, title=None, xlabel=None, ylabel=None, xmin=None, xmax=None, ymin=None, ymax=None, legend_position='best', linestyle='None', out_path=None, log_x=False, log_y=False, dpi=300, a
x=None, show=True)
     |      Overlay multiple scatter graphs with optional error bars.
     |
     |      Args:
     |        graphs (dict): Dictionary of graphs to plot, where each graph is a dictionary:
     |          {
     |            'label1': {
     |              'x': x_array,
     |              'y': y_array,
     |              'xerr': xerr_array,  # optional
     |              'yerr': yerr_array   # optional
     |            },
     |            'label2': {...}
     |          }
     |        title (str, optional): Plot title
     |        xlabel (str, optional): X-axis label
     |        ylabel (str, optional): Y-axis label
     |        xmin (float, optional): Minimum x value
     |        xmax (float, optional): Maximum x value
     |        ymin (float, optional): Minimum y value
     |        ymax (float, optional): Maximum y value
     |        leg_pos (str): Position of legend. Defaults to 'best'
     |        linestyle (str): Style for connecting lines. Defaults to 'None'
     |        out_path (str, optional): Path to save plot
     |        log_x (bool): Use log scale for x-axis, defaults to False
     |        log_y (bool): Use log scale for y-axis, defaults to False
     |        dpi (int): DPI for saved plot, defaults to 300
     |        ax (plt.Axes, optional): Optional matplotlib axes to plot on
     |        show (bool): Whether to display plot. Defaults to True
     |
     |      Raises:
     |          ValueError: If any graph data is malformed or arrays have different lengths
     |
     |  round_to_sig_fig(self, val, sf)
     |      Round a value to a specified number of significant figures.
     |
     |      Args:
     |          val (float): Value to round
     |          sf (int): Number of significant figures
     |
     |      Returns:
     |          float: Rounded value
     |
     |      Note:
     |          Returns original value for 0 or NaN inputs
     |
     |  ----------------------------------------------------------------------
```
</details>

---

#### `pyprint`

For array visualisation, allowing the user to print out the structure of their array per event in a human-readable format

<details>
<summary><strong>Click for details<strong></summary>
    
```
NAME
    pyprint

CLASSES
    builtins.object
        Print

    class Print(builtins.object)
     |  Print(verbose=False, precision=1)
     |
     |  Utility class for printing structured event data in a human-readable format.
     |
     |  This class provides methods to print individual events or multiple events from
     |  an Awkward array, handling nested fields and subfields recursively.
     |
     |  Methods defined here:
     |
     |  __init__(self, verbose=False, precision=1)
     |      Initialise Print
     |
     |      Args:
     |          verbose (bool, optional): Print full arrays without truncation. Defaults to False.
     |          precision (int, optional): Specifiy the number of decimal points when using verbose option. Defaults to 1.
     |
     |  print_event(self, event, prefix='')
     |      Print a single event in human-readable format, including all fields and subfields.
     |
     |      Args:
     |        event (awkward.Array): Event to print, containing fields and possibly subfields
     |        prefix (str, optional): Prefix to prepend to field names. Used for nested fields. Defaults to empty string.
     |
     |      Note:
     |        Recursively handles nested fields, e.g. field.subfield.value
     |
     |  print_n_events(self, array, n_events=1)
     |      Print the first n events from an array in human-readable format.
     |
     |      Args:
     |        array_ (awkward.Array): Array of events to print
     |        n (int, optional): Number of events to print. Defaults to 1.
     |
     |      Note:
     |        Prints a separator line between events for better readability.
     |        Events are numbered starting from 1.
     |
     |      Example:
     |        >>> printer = Print()
     |        >>> printer.PrintNEvents(events, n_events=2)
     |
     |        ---> Printing 2 event(s)...
     |
     |        -------------------------------------------------------------------------------------
     |        field1: value
     |        field2.subfield1: value
     |        -------------------------------------------------------------------------------------
     |
     |        -------------------------------------------------------------------------------------
     |        field1: value
     |        field2.subfield1: value
     |        -------------------------------------------------------------------------------------
     |
     |  ----------------------------------------------------------------------
```
</details>

---

#### `pyselect`

<<<<<<< HEAD
Tools for creating and managing selection cut masks. 
=======
### Helper functions

Docstrings have been developed to help the user implement the long list of arguments for the plotting functions.

```
help(plotter.Plot1D)
```

press "q" to quit the help.

### Printing/Debugging
>>>>>>> 66c18a53

>**Note**: `MakeMask` and `MakeMaskList` may need revisiting; CutManager class for complex analyses coming soon. 

<details>
<summary><strong>Click for details<strong></summary>

```
NAME
    pyselect

CLASSES
    builtins.object
        Select

    class Select(builtins.object)
     |  Select(verbosity=1)
     |
     |  Class for standard selection cuts with EventNtuple data in Awkward format
     |
     |  Methods defined here:
     |
     |  MakeMask(self, branch, treename, leaf, eql, v1, v2=None)
     |      makes a mask for the chosen branch/leaf v1 = min, v2 = max, use eql if you want it == v1
     |
     |  MakeMaskList(self, branch, treenames, leaves, eqs, v1s, v2s)
     |      makes a mask for the chosen branch/leaf v1 = min, v2 = max, use eql if you want it == v1
     |
     |  __init__(self, verbosity=1)
     |      Initialise the selector
     |
     |      Args:
     |          verbosity (int, optional): Print detail level (0: minimal, 1: medium, 2: maximum). Defaults to 1.
     |
     |  hasTrkCrvCoincs(self, trks, ntuple, tmax)
     |      simple function to remove anything close to a crv coinc
     |
     |  has_n_hits(self, data, nhits)
     |      Return boolean array for tracks with hits above a specified value
     |
     |      Hits in this context is nactive planes
     |
     |      Args:
     |          data (awkward.Array): Input array containing the trk.nactive branch
     |          nhits (int): The minimum number of track hits
     |
     |  is_downstream(self, data, branch_name='trksegs')
     |      Return boolean array for upstream track segments
     |
     |      Args:
     |          data (awkward.Array): Input array containing the segments branch
     |          branch_name (str, optional): Name of the segments branch for backwards compatibility. Defaults to 'trksegs'
     |
     |  is_electron(self, data)
     |      Return boolean array for electron tracks which can be used as a mask
     |
     |      Args:
     |          data (awkward.Array): Input array containing the "trk" branch
     |
     |  is_mu_minus(self, data)
     |      Return boolean array for negative muon tracks which can be used as a mask
     |
     |      Args:
     |          data (awkward.Array): Input array containing the "trk" branch
     |
     |  is_mu_plus(self, data)
     |      Return boolean array for positive muon tracks which can be used as a mask
     |
     |      Args:
     |          data (awkward.Array): Input array containing the "trk" branch
     |
     |  is_particle(self, data, particle)
     |      Return boolean array for tracks of a specific particle type which can be used as a mask
     |
     |      Args:
     |          data (awkward.Array): Input array containing the "trk" branch
     |          particle (string): particle type, 'e-', 'e+', 'mu-', or 'mu+'
     |
     |  is_positron(self, data)
     |      Return boolean array for positron tracks which can be used as a mask
     |
     |      Args:
     |          data (awkward.Array): Input array containing the "trk" branch
     |
     |  is_reflected(self, data, branch_name='trksegs')
     |      Return boolean array for reflected tracks
     |
     |      Reflected tracks have both upstream and downstream segments at the tracker entrance
     |
     |      Args:
     |          data (awkward.Array): Input array containing segments branch
     |          branch_name (str, optional): Name of the segments branch for backwards compatibility. Defaults to 'trksegs'
     |
     |  is_upstream(self, data, branch_name='trksegs')
     |      Return boolean array for downstream track segments
     |
     |      Args:
     |          data (awkward.Array): Input array containing the segments branch
     |          branch_name (str, optional): Name of the segments branch for backwards compatibility. Defaults to 'trksegs'
     |
     |  select_surface(self, data, sid, sindex=0, branch_name='trksegs')
     |      Return boolean array for track segments intersecting a specific surface
     |
     |      Args:
     |          data (awkward.Array): Input array containing segments branch
     |          sid (int): ID of the intersected surface
     |          sindex (int, optional): Index to the intersected surface (for multi-surface elements). Defaults to 0.
     |          branch_name (str, optional): Name of the segments branch for backwards compatibility. Defaults to 'trksegs'
     |
     |  select_trkqual(self, data, quality)
     |      Return boolean array for tracks above a specified quality
     |
     |      Args:
     |          data (awkward.Array): Input array containing the trkqual.resutl branch
     |          quality (float): The numerical output of the MVA
     |
     |  ----------------------------------------------------------------------
```
    
</details>

---

#### `pyvector`

Tools for 3D element wise vector operations in a pure Python environment. 

<details>
<summary><strong>Click for details<strong></summary>

```
NAME
    pyvector

CLASSES
    builtins.object
        Vector

    class Vector(builtins.object)
     |  Vector(verbosity=1)
     |
     |  Methods for handling vector operations with Awkward arrays
     |
     |  Methods defined here:
     |
     |  __init__(self, verbosity=1)
     |      Initialise Vector
     |
     |      Args:
     |          Print detail level (0: minimal, 1: medium, 2: maximum)
     |
     |  get_mag(self, branch, vector_name)
     |      Return an array of vector magnitudes for specified branch
     |
     |      Args:
     |          branch (awkward.Array): The branch, such as trgsegs or crvcoincs
     |          vector_name: The parameter associated with the vector, such as 'mom' or 'pos'
     |
     |  get_vector(self, branch, vector_name)
     |      Return an array of XYZ vectors for specified branch
     |
     |      Args:
     |          branch (awkward.Array): The branch, such as trgsegs or crvcoincs
     |          vector_name: The parameter associated with the vector, such as 'mom' or 'pos'
     |
     |  ----------------------------------------------------------------------
```

</details>

---

#### `pymcutil`

Utility for helping users to understand the MC origins of given tracks.

Development underway by Leo Borrel (contact for update).

<details>
<summary><strong>Click for details<strong></summary>

```
NAME
    pymcutil - #TODO
```

<<<<<<< HEAD
</details>
=======
* example_plotting.py: example of how to plot and print, takes filename as an arg
* example_multifiles.py: example of how to import a list of EventNtuples, takes full path and file list as an ar
* example_multicuts.py: example of how to apply a list of cuts, takes filename as an arg
>>>>>>> 66c18a53


## Contact

Reach out via Slack (#analysis-tools or #analysis-tools-devel) if you need help or would like to contribute.
<|MERGE_RESOLUTION|>--- conflicted
+++ resolved
@@ -527,21 +527,7 @@
 
 #### `pyselect`
 
-<<<<<<< HEAD
 Tools for creating and managing selection cut masks. 
-=======
-### Helper functions
-
-Docstrings have been developed to help the user implement the long list of arguments for the plotting functions.
-
-```
-help(plotter.Plot1D)
-```
-
-press "q" to quit the help.
-
-### Printing/Debugging
->>>>>>> 66c18a53
 
 >**Note**: `MakeMask` and `MakeMaskList` may need revisiting; CutManager class for complex analyses coming soon. 
 
@@ -727,14 +713,7 @@
     pymcutil - #TODO
 ```
 
-<<<<<<< HEAD
 </details>
-=======
-* example_plotting.py: example of how to plot and print, takes filename as an arg
-* example_multifiles.py: example of how to import a list of EventNtuples, takes full path and file list as an ar
-* example_multicuts.py: example of how to apply a list of cuts, takes filename as an arg
->>>>>>> 66c18a53
-
 
 ## Contact
 
